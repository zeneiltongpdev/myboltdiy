--- conflicted
+++ resolved
@@ -35,13 +35,10 @@
 
   const cookieHeader = request.headers.get('Cookie');
   const apiKeys = JSON.parse(parseCookies(cookieHeader || '').apiKeys || '{}');
-<<<<<<< HEAD
-=======
   const providerSettings: Record<string, IProviderSetting> = JSON.parse(
     parseCookies(cookieHeader || '').providers || '{}',
   );
 
->>>>>>> 9efc7097
   const stream = new SwitchableStream();
 
   try {
@@ -78,10 +75,6 @@
       },
     };
 
-<<<<<<< HEAD
-    const result = await streamText(messages, context.cloudflare.env, options, apiKeys);
-    stream.switchSource(result.toDataStream());
-=======
     const result = await streamText({
       messages,
       env: context.cloudflare.env,
@@ -90,9 +83,7 @@
       files,
       providerSettings,
     });
-
-    stream.switchSource(result.toAIStream());
->>>>>>> 9efc7097
+    stream.switchSource(result.toDataStream());
 
     return new Response(stream.readable, {
       status: 200,
